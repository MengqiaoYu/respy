"""Everything related to the state space of a structural model."""
import itertools

import numba as nb
import numpy as np
import pandas as pd

from respy._numba import array_to_tuple
from respy.config import INDEXER_DTYPE
from respy.config import INDEXER_INVALID_INDEX
from respy.shared import cast_bool_to_numeric
from respy.shared import compute_covariates
from respy.shared import create_base_draws
from respy.shared import create_core_state_space_columns
from respy.shared import create_dense_state_space_columns
from respy.shared import downcast_to_smallest_dtype


def create_state_space_class(optim_paras, options):
    """Create the state space of the model."""
<<<<<<< HEAD
    core, indexer, dense_grid = _create_state_space(optim_paras, options)
=======
    core, indexer = _create_core_and_indexer(optim_paras, options)
    dense_grid = _create_dense_state_space_grid(optim_paras)
>>>>>>> bc555d0a

    # Downcast after calculations or be aware of silent integer overflows.
    core = compute_covariates(core, options["covariates_core"])
    core = core.apply(downcast_to_smallest_dtype)
    dense = _create_dense_state_space_covariates(dense_grid, optim_paras, options)

    base_draws_sol = create_base_draws(
        (options["n_periods"], options["solution_draws"], len(optim_paras["choices"])),
        next(options["solution_seed_startup"]),
        options["monte_carlo_sequence"],
    )

    if dense:
        state_space = _MultiDimStateSpace(
            core, indexer, base_draws_sol, optim_paras, options, dense
        )
    else:
        state_space = _SingleDimStateSpace(
            core, indexer, base_draws_sol, optim_paras, options
        )

    return state_space


class _BaseStateSpace:
    """The base class of a state space.

    The base class includes some methods which should be available to both state spaces
    and are shared between multiple sub state spaces.

    """

    def _create_slices_by_core_periods(self):
        """Create slices to index all attributes in a given period.

        It is important that the returned objects are not fancy indices. Fancy indexing
        results in copies of array which decrease performance and raise memory usage.

        """
        period = self.core.period
        indices = np.where(period - period.shift(1).fillna(-1) == 1)[0]
        indices = np.append(indices, self.core.shape[0])

        slices = [slice(indices[i], indices[i + 1]) for i in range(len(indices) - 1)]

        return slices

    def _create_is_inadmissible(self, optim_paras, options):
        core = self.core.copy()
        # Apply the maximum experience as a default constraint only if its not the last
        # period. Otherwise, it is unconstrained.
        for choice in optim_paras["choices_w_exp"]:
            max_exp = optim_paras["choices"][choice]["max"]
            formula = (
                f"exp_{choice} == {max_exp}"
                if max_exp != optim_paras["n_periods"] - 1
                else "False"
            )
            core[choice] = core.eval(formula)

        # Apply no constraint for choices without experience.
        for choice in optim_paras["choices_wo_exp"]:
            core[choice] = core.eval("False")

        # Apply user-defined constraints
        for choice in optim_paras["choices"]:
            for formula in options["inadmissible_states"].get(choice, []):
                core[choice] |= core.eval(formula)

        is_inadmissible = core[optim_paras["choices"]].to_numpy(dtype=np.bool)

        return is_inadmissible

    def _create_indices_of_child_states(self, optim_paras):
        """For each parent state get the indices of child states.

        During the backward induction, the ``expected_value_functions`` in the future
        period serve as the ``continuation_values`` of the current period. As the
        indices for child states never change, these indices can be precomputed and
        added to the state_space.

        Actually, the indices of the child states do not have to cover the last period,
        but it makes the code prettier and reduces the need to expand the indices in the
        estimation.

        """
        n_choices = len(optim_paras["choices"])
        n_choices_w_exp = len(optim_paras["choices_w_exp"])
        n_periods = optim_paras["n_periods"]
        n_states = self.core.shape[0]
        core_columns = create_core_state_space_columns(optim_paras)

        indices = np.full(
            (n_states, n_choices), INDEXER_INVALID_INDEX, dtype=INDEXER_DTYPE
        )

        # Skip the last period which does not have child states.
        for period in reversed(range(n_periods - 1)):
            states_in_period = self.core.query("period == @period")[
                core_columns
            ].to_numpy(dtype=np.int8)

            indices = _insert_indices_of_child_states(
                indices,
                states_in_period,
                self.indexer[period],
                self.indexer[period + 1],
                self.is_inadmissible,
                n_choices_w_exp,
                optim_paras["n_lagged_choices"],
            )

        return indices


class _SingleDimStateSpace(_BaseStateSpace):
    """The state space of a discrete choice dynamic programming model.

    Parameters
    ----------
    core : pandas.DataFrame
        DataFrame containing the core state space.
    indexer : numpy.ndarray
        Multidimensional array containing indices of states in valid positions.
    optim_paras : dict
        Dictionary containing model parameters.
    options : dict
        Dictionary containing optimization independent model options.

    Attributes
    ----------
    states : numpy.ndarray
        Array with shape (n_states, n_choices + 3) containing period, experiences,
        lagged_choice and type information.
    indexer : numpy.ndarray
        Array with shape (n_periods, n_periods, n_periods, edu_max, n_choices, n_types).
    covariates : numpy.ndarray
        Array with shape (n_states, n_covariates) containing covariates of each state
        necessary to calculate rewards.
    wages : numpy.ndarray
        Array with shape (n_states_in_period, n_choices) which contains zeros in places
        for choices without wages.
    nonpec : numpy.ndarray
        Array with shape (n_states_in_period, n_choices).
    continuation_values : numpy.ndarray
        Array with shape (n_states, n_choices + 3) containing containing the emax of
        each choice of the subsequent period and the simulated or interpolated maximum
        of the current period.
    expected_value_functions : numpy.ndarray
        Array with shape (n_states, 1) containing the expected maximum of
        choice-specific value functions.

    """

    def __init__(
        self,
        core,
        indexer,
        base_draws_sol,
        optim_paras,
        options,
        dense_dim=None,
        dense_covariates=None,
        is_inadmissible=None,
        indices_of_child_states=None,
        slices_by_periods=None,
    ):
        self.dense_dim = dense_dim
        self.core = core
        self.indexer = indexer
        self.dense_covariates = dense_covariates if dense_covariates is not None else {}
        self.mixed_covariates = options["covariates_mixed"]
        self.base_draws_sol = base_draws_sol
        self.slices_by_periods = (
            super()._create_slices_by_core_periods()
            if slices_by_periods is None
            else slices_by_periods
<<<<<<< HEAD
        )
        self._initialize_attributes(optim_paras)
        self.is_inadmissible = (
            self._create_is_inadmissible(optim_paras, options)
            if is_inadmissible is None
            else is_inadmissible
        )
=======
        )
        self._initialize_attributes(optim_paras)
        self.is_inadmissible = (
            self._create_is_inadmissible(optim_paras, options)
            if is_inadmissible is None
            else is_inadmissible
        )
>>>>>>> bc555d0a
        self.indices_of_child_states = (
            super()._create_indices_of_child_states(optim_paras)
            if indices_of_child_states is None
            else indices_of_child_states
        )

    def get_attribute(self, attr):
        """Get an attribute of the state space."""
        return getattr(self, attr)

    def get_attribute_from_period(self, attribute, period):
        """Get an attribute of the state space sliced to a given period.

        Parameters
        ----------
        attribute : str
            Attribute name, e.g. ``"states"`` to retrieve ``self.states``.
        period : int
            Attribute is retrieved from this period.

        """
        attr = self.get_attribute(attribute)
        slice_ = self.slices_by_periods[period]
        out = attr[slice_]

        return out

    def get_continuation_values(self, period=None, indices=None):
        """Return the continuation values for a given period or states.

        If the last period is selected, return a matrix of zeros. In any other period,
        use the precomputed `indices_of_child_states` to select continuation values from
        `expected_value_functions`.

        You can also indices to collect continuation values across periods.

        Indices may contain :data:`respy.config.INDEXER_INVALID_INDEX` as an identifier
        for invalid states. In this case, indexing leads to an `IndexError`. Replace the
        continuation values with zeros for such indices.

        Parameters
        ----------
        period : int or None
            Return the continuation values for period `period` which are the expected
            value functions from period `period + 1`.
        indices : numpy.ndarray or None
            Indices of states for which to return the continuation values. These states
            can cover multiple periods.

        """
        n_periods = len(self.indexer)

        if period == n_periods - 1:
            last_slice = self.slices_by_periods[-1]
            n_states_last_period = len(range(last_slice.start, last_slice.stop))
            n_choices = self.get_attribute("is_inadmissible").shape[1]
            continuation_values = np.zeros((n_states_last_period, n_choices))

        else:
            if indices is not None:
                child_indices = self.get_attribute("indices_of_child_states")[indices]
            elif period is not None and 0 <= period <= n_periods - 2:
                child_indices = self.get_attribute_from_period(
                    "indices_of_child_states", period
                )
            else:
                raise NotImplementedError

            mask = child_indices != INDEXER_INVALID_INDEX
            valid_indices = np.where(mask, child_indices, 0)
            continuation_values = np.where(
                mask, self.get_attribute("expected_value_functions")[valid_indices], 0
            )

        return continuation_values

    def set_attribute(self, attribute, value):
        self.get_attribute(attribute)[:] = value

    def set_attribute_from_period(self, attribute, value, period):
        self.get_attribute_from_period(attribute, period)[:] = value

    @property
    def states(self):
        states = self.core.copy().assign(**self.dense_covariates)
        states = compute_covariates(states, self.mixed_covariates)
        states = cast_bool_to_numeric(states)
        return states

    def _initialize_attributes(self, optim_paras):
        """Initialize attributes to use references later."""
        n_states = self.core.shape[0]
        n_choices = len(optim_paras["choices"])
        n_choices_w_wage = len(optim_paras["choices_w_wage"])
        n_choices_wo_wage = n_choices - n_choices_w_wage

        for name, array in (
            ("expected_value_functions", np.empty(n_states)),
            (
                "wages",
                np.column_stack(
                    (
                        np.empty((n_states, n_choices_w_wage)),
                        np.ones((n_states, n_choices_wo_wage)),
                    )
                ),
            ),
            ("nonpecs", np.zeros((n_states, n_choices))),
        ):
            setattr(self, name, array)


class _MultiDimStateSpace(_BaseStateSpace):
    """The state space of a discrete choice dynamic programming model.

    This class wraps the whole state space of the model.

    """

    def __init__(self, core, indexer, base_draws_sol, optim_paras, options, dense):
        self.base_draws_sol = base_draws_sol
        self.core = core
        self.indexer = indexer
        self.is_inadmissible = super()._create_is_inadmissible(optim_paras, options)
        self.indices_of_child_states = super()._create_indices_of_child_states(
            optim_paras
        )
        self.slices_by_periods = super()._create_slices_by_core_periods()
        self.sub_state_spaces = {
            dense_dim: _SingleDimStateSpace(
                self.core,
                self.indexer,
                self.base_draws_sol,
                optim_paras,
                options,
                dense_dim,
                dense_covariates,
                self.is_inadmissible,
                self.indices_of_child_states,
                self.slices_by_periods,
            )
            for dense_dim, dense_covariates in dense.items()
        }

    def get_attribute(self, attribute):
        return {
            key: sss.get_attribute(attribute)
            for key, sss in self.sub_state_spaces.items()
        }

    def get_attribute_from_period(self, attribute, period):
        return {
            key: sss.get_attribute_from_period(attribute, period)
            for key, sss in self.sub_state_spaces.items()
        }

    def get_continuation_values(self, period=None, indices=None):
        return {
            key: sss.get_continuation_values(period, indices)
            for key, sss in self.sub_state_spaces.items()
        }

    def set_attribute(self, attribute, value):
        for key, sss in self.sub_state_spaces.items():
            sss.set_attribute(attribute, value[key])
<<<<<<< HEAD

    def set_attribute_from_period(self, attribute, value, period):
        for key, sss in self.sub_state_spaces.items():
            sss.set_attribute_from_period(attribute, value[key], period)

    @property
    def states(self):
        return {key: sss.states for key, sss in self.sub_state_spaces.items()}

=======
>>>>>>> bc555d0a

    def set_attribute_from_period(self, attribute, value, period):
        for key, sss in self.sub_state_spaces.items():
            sss.set_attribute_from_period(attribute, value[key], period)

    @property
    def states(self):
        return {key: sss.states for key, sss in self.sub_state_spaces.items()}


def _create_core_and_indexer(optim_paras, options):
    """Create the state space.

    The state space of the model are all feasible combinations of the period,
    experiences, lagged choices and types.

    Creating the state space involves two steps. First, the core state space is created
    which abstracts from levels of initial experiences and instead uses the minimum
    initial experience per choice.

    Secondly, the state space is adjusted by all combinations of initial experiences and
    also filtered, excluding invalid states.

    Notes
    -----
    Here are some details on the implementation.

    - In the process of creating this function, we came up with several different ideas.
      Basically, there two fringe cases to find all valid states in the state space.
      First, all combinations of state attributes are created. Then, only valid states
      are selected. The problem with this approach is that the state space is extremely
      sparse. The number of combinations created by using ``itertools.product`` or
      ``np.meshgrid`` is much higher than the number of valid states. Because of that,
      we ran into memory or runtime problems which seemed unsolvable.

      The second approach is more similar to the actual process were states are created
      by incrementing experiences from period to period. In an extreme case, a function
      mimics an agent in one period and recursively creates updates of itself in future
      periods. Using this approach, we ran into the Python recursion limit and runtime
      problems, but it might be feasible.

      These two approaches build the frame for thinking about a solution to this problem
      where filtering is, first, applied after creating a massive amount of candidate
      states, or, secondly, before creating states. A practical solution must take into
      account that some restrictions to the state space are more important than others
      and should be applied earlier. Others can be delayed.

      As a compromise, we built on the former approach in
      :func:`~respy.tests._former_code._create_state_space_kw94` which loops over
      choices and possible experience values. Thus, it incorporates some fundamental
      restrictions like time limits and needs less filtering.

    - The former implementation,
      :func:`~respy.tests._former_code._create_state_space_kw94`, had four hard-coded
      choices and a loop for every choice with experience accumulation. Thus, this
      function is useless if the model requires additional or less choices. For each
      number of choices with and without experience, a new function had to be
      programmed. The following approach uses the same loops over choices with
      experiences, but they are dynamically created by the recursive function
      :func:`_create_core_state_space_per_period`.

    - There are characteristics of the state space which are independent from all other
      state space attributes like types (and almost lagged choices). These attributes
      only duplicate the existing state space and can be taken into account in a later
      stage of the process.

    See also
    --------
    _create_core_state_space
    _create_core_state_space_per_period
    _filter_core_state_space
    _add_initial_experiences_to_core_state_space
    _create_core_state_space_indexer

    """
    core = _create_core_state_space(optim_paras)
<<<<<<< HEAD

    core = _add_lagged_choice_to_core_state_space(core, optim_paras)

    core = _filter_core_state_space(core, options)

    core = _add_initial_experiences_to_core_state_space(core, optim_paras)

    core = core.sort_values("period").reset_index(drop=True)

    indexer = _create_core_state_space_indexer(core, optim_paras)

    dense_grid = _create_dense_state_space_grid(optim_paras)

    return core, indexer, dense_grid
=======

    core = _add_lagged_choice_to_core_state_space(core, optim_paras)

    core = _filter_core_state_space(core, options)

    core = _add_initial_experiences_to_core_state_space(core, optim_paras)

    core = core.sort_values("period").reset_index(drop=True)

    indexer = _create_core_state_space_indexer(core, optim_paras)

    return core, indexer
>>>>>>> bc555d0a


def _create_core_state_space(optim_paras):
    """Create the core state space.

    The core state space abstracts from initial experiences and uses the maximum range
    between initial experiences and maximum experiences to cover the whole range. The
    combinations of initial experiences are applied later in
    :func:`_add_initial_experiences_to_core_state_space`.

    See also
    --------
    _create_core_state_space_per_period

    """
    choices_w_exp = list(optim_paras["choices_w_exp"])
    minimal_initial_experience = np.array(
        [min(optim_paras["choices"][choice]["start"]) for choice in choices_w_exp],
        dtype=np.uint8,
    )
    maximum_exp = np.array(
        [optim_paras["choices"][choice]["max"] for choice in choices_w_exp],
        dtype=np.uint8,
    )

    additional_exp = maximum_exp - minimal_initial_experience

    exp_cols = [f"exp_{choice}" for choice in choices_w_exp]

    container = []
    for period in np.arange(optim_paras["n_periods"], dtype=np.uint8):
        data = _create_core_state_space_per_period(
            period,
            additional_exp,
            optim_paras,
            np.zeros(len(choices_w_exp), dtype=np.uint8),
        )
        df_ = pd.DataFrame.from_records(data, columns=exp_cols)
        df_.insert(0, "period", period)
        container.append(df_)

    df = pd.concat(container, axis="rows", sort=False)

    return df


def _create_core_state_space_per_period(
    period, additional_exp, optim_paras, experiences, pos=0
):
    """Create core state space per period.

    First, this function returns a state combined with all possible lagged choices and
    types.

    Secondly, if there exists a choice with experience in ``additional_exp[pos]``, loop
    over all admissible experiences, update the state and pass it to the same function,
    but moving to the next choice which accumulates experience.

    Parameters
    ----------
    period : int
        Number of period.
    additional_exp : numpy.ndarray
        Array with shape (n_choices_w_exp,) containing integers representing the
        additional experience per choice which is admissible. This is the difference
        between the maximum experience and minimum of initial experience per choice.
    experiences : None or numpy.ndarray, default None
        Array with shape (n_choices_w_exp,) which contains current experience of state.
    pos : int, default 0
        Index for current choice with experience. If index is valid for array
        ``experiences``, then loop over all admissible experience levels of this choice.
        Otherwise, ``experiences[pos]`` would lead to an :exc:`IndexError`.

    """
    # Return experiences combined with lagged choices and types.
    yield experiences

    # Check if there is an additional choice left to start another loop.
    if pos < experiences.shape[0]:
        # Upper bound of additional experience is given by the remaining time or the
        # maximum experience which can be accumulated in experience[pos].
        remaining_time = period - experiences.sum()
        max_experience = additional_exp[pos]

        # +1 is necessary so that the remaining time or max_experience is exhausted.
        for i in np.arange(min(remaining_time, max_experience) + 1, dtype=np.uint8):
            # Update experiences and call the same function with the next choice.
            updated_experiences = experiences.copy()
            updated_experiences[pos] += i
            yield from _create_core_state_space_per_period(
                period, additional_exp, optim_paras, updated_experiences, pos + 1
            )


def _add_lagged_choice_to_core_state_space(df, optim_paras):
    container = []
    for lag in range(1, optim_paras["n_lagged_choices"] + 1):
        for choice_code in range(len(optim_paras["choices"])):
            df_ = df.copy()
            df_[f"lagged_choice_{lag}"] = choice_code
            container.append(df_)

    df = pd.concat(container, axis="rows", sort=False) if container else df

    return df


def _filter_core_state_space(df, options):
    """Apply filters to the core state space.

    Sometimes, we want to apply filters to a group of choices. Thus, use the following
    shortcuts.

    - ``i`` is replaced with every choice with experience.
    - ``j`` is replaced with every choice without experience.
    - ``k`` is replaced with every choice with a wage.

    Parameters
    ----------
    df : pandas.DataFrame
    options : dict

    """
    for definition in options["core_state_space_filters"]:
        df = df.loc[~df.eval(definition)]

    return df


def _add_initial_experiences_to_core_state_space(df, optim_paras):
    """Add initial experiences to core state space.

    As the core state space abstracts from differences in initial experiences, this
    function loops through all combinations from initial experiences and adds them to
    existing experiences. After that, we need to check whether the maximum in
    experiences is still binding.

    """
    choices = optim_paras["choices"]
    # Create combinations of starting values
    initial_experiences_combinations = itertools.product(
        *[choices[choice]["start"] for choice in optim_paras["choices_w_exp"]]
    )

    maximum_exp = np.array(
        [choices[choice]["max"] for choice in optim_paras["choices_w_exp"]]
    )

    exp_cols = df.filter(like="exp_").columns.tolist()

    container = []

    for initial_exp in initial_experiences_combinations:
        df_ = df.copy()

        # Add initial experiences.
        df_[exp_cols] += initial_exp

        # Check that max_experience is still fulfilled.
        df_ = df_.loc[df_[exp_cols].le(maximum_exp).all(axis="columns")].copy()

        container.append(df_)

    df = pd.concat(container, axis="rows", sort=False).drop_duplicates()

    return df


def _create_dense_state_space_grid(optim_paras):
    levels_of_observables = [range(len(i)) for i in optim_paras["observables"].values()]
    types = [range(optim_paras["n_types"])] if optim_paras["n_types"] >= 2 else []

    dense_state_space_grid = list(itertools.product(*levels_of_observables, *types))
    if dense_state_space_grid == [()]:
        dense_state_space_grid = False

    return dense_state_space_grid


def _create_core_state_space_indexer(df, optim_paras):
    """Create the indexer for the state space.

    The indexer consists of sub indexers for each period. This is much more
    memory-efficient than having a single indexer. For more information see the
    references section.

    References
    ----------
    - https://github.com/OpenSourceEconomics/respy/pull/236
    - https://github.com/OpenSourceEconomics/respy/pull/237

    """
    n_choices = len(optim_paras["choices"])
    choices = optim_paras["choices"]

    max_initial_experience = np.array(
        [max(choices[choice]["start"]) for choice in optim_paras["choices_w_exp"]]
    ).astype(np.uint8)
    max_experience = [choices[choice]["max"] for choice in optim_paras["choices_w_exp"]]

    indexer = []
    count_states = 0

    for period in range(optim_paras["n_periods"]):
        shape = (
            tuple(np.minimum(max_initial_experience + period, max_experience) + 1)
            + (n_choices,) * optim_paras["n_lagged_choices"]
        )
        sub_indexer = np.full(shape, INDEXER_INVALID_INDEX, dtype=INDEXER_DTYPE)

        sub_df = df.query("period == @period")
        n_states = sub_df.shape[0]

        indices = tuple(
            sub_df[f"exp_{i}"] for i in optim_paras["choices_w_exp"]
        ) + tuple(
            sub_df[f"lagged_choice_{i}"]
            for i in range(1, optim_paras["n_lagged_choices"] + 1)
        )

        sub_indexer[indices] = np.arange(count_states, count_states + n_states)
        indexer.append(sub_indexer)

        count_states += n_states

    return indexer


@nb.njit
def _insert_indices_of_child_states(
    indices,
    states,
    indexer_current,
    indexer_future,
    is_inadmissible,
    n_choices_w_exp,
    n_lagged_choices,
):
    """Collect indices of child states for each parent state."""
    n_choices = is_inadmissible.shape[1]

    for i in range(states.shape[0]):

        idx_current = indexer_current[array_to_tuple(indexer_current, states[i])]

        for choice in range(n_choices):
            # Check if the state in the future is admissible.
            if is_inadmissible[idx_current, choice]:
                continue
            else:
                # Cut off the period which is not necessary for the indexer.
                child = states[i].copy()

                # Increment experience if it is a choice with experience
                # accumulation.
                if choice < n_choices_w_exp:
                    child[choice] += 1

                # Change lagged choice by shifting all existing lagged choices by
                # one period and inserting the current choice in first position.
                if n_lagged_choices:
                    child[
                        n_choices_w_exp + 1 : n_choices_w_exp + n_lagged_choices
                    ] = child[n_choices_w_exp : n_choices_w_exp + n_lagged_choices - 1]
                    child[n_choices_w_exp] = choice

                # Get the position of the continuation value.
                idx_future = indexer_future[array_to_tuple(indexer_future, child)]
                indices[idx_current, choice] = idx_future

    return indices


def _create_dense_state_space_covariates(dense_grid, optim_paras, options):
    if dense_grid:
        columns = create_dense_state_space_columns(optim_paras)

        df = pd.DataFrame(data=dense_grid, columns=columns).set_index(
            columns, drop=False
        )

        covariates = compute_covariates(df, options["covariates_dense"])
        covariates = covariates.apply(downcast_to_smallest_dtype)
        covariates = covariates.to_dict(orient="index")

        # Convert scalar keys to tuples.
        for key in covariates.copy():
            if np.isscalar(key):
                covariates[(key,)] = covariates.pop(key)

    else:
        covariates = False

    return covariates<|MERGE_RESOLUTION|>--- conflicted
+++ resolved
@@ -18,12 +18,8 @@
 
 def create_state_space_class(optim_paras, options):
     """Create the state space of the model."""
-<<<<<<< HEAD
-    core, indexer, dense_grid = _create_state_space(optim_paras, options)
-=======
     core, indexer = _create_core_and_indexer(optim_paras, options)
     dense_grid = _create_dense_state_space_grid(optim_paras)
->>>>>>> bc555d0a
 
     # Downcast after calculations or be aware of silent integer overflows.
     core = compute_covariates(core, options["covariates_core"])
@@ -201,7 +197,6 @@
             super()._create_slices_by_core_periods()
             if slices_by_periods is None
             else slices_by_periods
-<<<<<<< HEAD
         )
         self._initialize_attributes(optim_paras)
         self.is_inadmissible = (
@@ -209,15 +204,6 @@
             if is_inadmissible is None
             else is_inadmissible
         )
-=======
-        )
-        self._initialize_attributes(optim_paras)
-        self.is_inadmissible = (
-            self._create_is_inadmissible(optim_paras, options)
-            if is_inadmissible is None
-            else is_inadmissible
-        )
->>>>>>> bc555d0a
         self.indices_of_child_states = (
             super()._create_indices_of_child_states(optim_paras)
             if indices_of_child_states is None
@@ -383,18 +369,6 @@
     def set_attribute(self, attribute, value):
         for key, sss in self.sub_state_spaces.items():
             sss.set_attribute(attribute, value[key])
-<<<<<<< HEAD
-
-    def set_attribute_from_period(self, attribute, value, period):
-        for key, sss in self.sub_state_spaces.items():
-            sss.set_attribute_from_period(attribute, value[key], period)
-
-    @property
-    def states(self):
-        return {key: sss.states for key, sss in self.sub_state_spaces.items()}
-
-=======
->>>>>>> bc555d0a
 
     def set_attribute_from_period(self, attribute, value, period):
         for key, sss in self.sub_state_spaces.items():
@@ -471,7 +445,6 @@
 
     """
     core = _create_core_state_space(optim_paras)
-<<<<<<< HEAD
 
     core = _add_lagged_choice_to_core_state_space(core, optim_paras)
 
@@ -483,23 +456,7 @@
 
     indexer = _create_core_state_space_indexer(core, optim_paras)
 
-    dense_grid = _create_dense_state_space_grid(optim_paras)
-
-    return core, indexer, dense_grid
-=======
-
-    core = _add_lagged_choice_to_core_state_space(core, optim_paras)
-
-    core = _filter_core_state_space(core, options)
-
-    core = _add_initial_experiences_to_core_state_space(core, optim_paras)
-
-    core = core.sort_values("period").reset_index(drop=True)
-
-    indexer = _create_core_state_space_indexer(core, optim_paras)
-
     return core, indexer
->>>>>>> bc555d0a
 
 
 def _create_core_state_space(optim_paras):
