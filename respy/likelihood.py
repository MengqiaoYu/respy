"""Everything related to the estimation with maximum likelihood."""
import warnings
from functools import partial

import numba as nb
import numpy as np
import pandas as pd
from scipy import special

from respy.conditional_draws import create_draws_and_log_prob_wages
from respy.config import MAX_FLOAT
from respy.config import MIN_FLOAT
from respy.pre_processing.data_checking import check_estimation_data
from respy.pre_processing.model_processing import process_params_and_options
from respy.shared import aggregate_keane_wolpin_utility
<<<<<<< HEAD
from respy.shared import compute_covariates
from respy.shared import convert_choice_variables_from_categorical_to_codes
=======
from respy.shared import convert_labeled_variables_to_codes
from respy.shared import create_base_covariates
>>>>>>> 3de71f1f
from respy.shared import create_base_draws
from respy.shared import downcast_to_smallest_dtype
from respy.shared import generate_column_dtype_dict_for_estimation
from respy.shared import rename_labels
from respy.solve import solve_with_backward_induction
from respy.state_space import StateSpace


def get_crit_func(params, options, df, version="log_like"):
    """Get the criterion function.

    Return a version of the likelihood functions in respy where all arguments
    except the parameter vector are fixed with :func:`functools.partial`. Thus the
    function can be directly passed into an optimizer or a function for taking
    numerical derivatives.

    By default we return :func:`log_like`. Other versions can be requested via the
    version argument.

    Parameters
    ----------
    params : pandas.DataFrame
        DataFrame containing model parameters.
    options : dict
        Dictionary containing model options.
    df : pandas.DataFrame
        The model is fit to this dataset.
    version : str, default "log_like"
        Can take the values "log_like" and "log_like_obs".

    Returns
    -------
    criterion_function : :func:`log_like`
        Criterion function where all arguments except the parameter vector are set.

    Raises
    ------
    AssertionError
        If data has not the expected format.

    """
    optim_paras, options = process_params_and_options(params, options)

    optim_paras = _adjust_optim_paras_for_estimation(optim_paras, df)

    check_estimation_data(df, optim_paras)

    state_space = StateSpace(optim_paras, options)

    (
        choices,
        idx_indiv_first_obs,
        indices,
        log_wages_observed,
        type_covariates,
    ) = _process_estimation_data(df, state_space, optim_paras, options)

    base_draws_est = create_base_draws(
        (len(choices), options["estimation_draws"], len(optim_paras["choices"])),
        next(options["estimation_seed_startup"]),
        options["monte_carlo_sequence"],
    )

    if version == "log_like":
        unpartialed = log_like
    elif version == "log_like_obs":
        unpartialed = log_like_obs
    else:
        raise ValueError("version has to be 'log_like' or 'log_like_obs'.")

    criterion_function = partial(
        unpartialed,
        choices=choices,
        idx_indiv_first_obs=idx_indiv_first_obs,
        indices=indices,
        log_wages_observed=log_wages_observed,
        base_draws_est=base_draws_est,
        state_space=state_space,
        type_covariates=type_covariates,
        options=options,
    )

    # this will be relevant for estimagic topography plots
    criterion_function.__name__ = version
    return criterion_function


def log_like(
    params,
    choices,
    idx_indiv_first_obs,
    indices,
    log_wages_observed,
    base_draws_est,
    state_space,
    type_covariates,
    options,
):
    """Criterion function for the likelihood maximization.

    This function calculates the average likelihood contribution of the sample.

    Parameters
    ----------
    params : pandas.Series
        Parameter Series.
    choices : numpy.ndarray
        Array with shape (n_observations * n_types) containing choices for each
        individual-period pair.
    idx_indiv_first_obs : numpy.ndarray
        Array with shape (n_individuals,) containing indices for the first observation
        of each individual in the data. This is used to aggregate probabilities of the
        individual over all periods.
    indices : numpy.ndarray
        Array with shape (n_observations, n_types) containing indices to map each
        observation to its correponding state for each type.
    log_wages_observed : numpy.ndarray
        Array with shape (n_observations, n_types) containing observed log wages.
    base_draws_est : numpy.ndarray
        Set of draws to calculate the probability of observed wages.
    state_space : :class:`~respy.state_space.StateSpace`
        State space.
    options : dict
        Contains model options.

    """
    contribs = log_like_obs(
        params,
        choices,
        idx_indiv_first_obs,
        indices,
        log_wages_observed,
        base_draws_est,
        state_space,
        type_covariates,
        options,
    )

    return contribs.mean()


def log_like_obs(
    params,
    choices,
    idx_indiv_first_obs,
    indices,
    log_wages_observed,
    base_draws_est,
    state_space,
    type_covariates,
    options,
):
    """Criterion function for the likelihood maximization.

    This function calculates the likelihood contributions of the sample.

    Parameters
    ----------
    params : pandas.Series
        Parameter Series
    choices : numpy.ndarray
        Array with shape (n_observations * n_types) containing choices for each
        individual-period pair.
    idx_indiv_first_obs : numpy.ndarray
        Array with shape (n_individuals,) containing indices for the first observation
        of each individual in the data. This is used to aggregate probabilities of the
        individual over all periods.
    indices : numpy.ndarray
        Array with shape (n_observations, n_types) containing indices to map each
        observation to its correponding state for each type.
    log_wages_observed : numpy.ndarray
        Array with shape (n_observations, n_types) containing observed log wages.
    base_draws_est : numpy.ndarray
        Set of draws to calculate the probability of observed wages.
    state_space : :class:`~respy.state_space.StateSpace`
        State space.
    options : dict
        Contains model options.

    """
    optim_paras, options = process_params_and_options(params, options)

    state_space.update_systematic_rewards(optim_paras)

    state_space = solve_with_backward_induction(state_space, optim_paras, options)

    contribs = _internal_log_like_obs(
        state_space,
        choices,
        idx_indiv_first_obs,
        indices,
        log_wages_observed,
        base_draws_est,
        type_covariates,
        optim_paras,
        options,
    )

    return contribs


def _internal_log_like_obs(
    state_space,
    choices,
    idx_indiv_first_obs,
    indices,
    log_wages_observed,
    base_draws_est,
    type_covariates,
    optim_paras,
    options,
):
    """Calculate the likelihood contribution of each individual in the sample.

    The function calculates all likelihood contributions for all observations in the
    data which means all individual-period-type combinations.

    Then, likelihoods are accumulated within each individual and type over all periods.
    After that, the result is multiplied with the type-specific shares which yields the
    contribution to the likelihood for each individual.

    Parameters
    ----------
    state_space : :class:`~respy.state_space.StateSpace`
        Class of state space.
    choices : numpy.ndarray
        Array with shape (n_observations * n_types) containing choices for each
        individual-period pair.
    idx_indiv_first_obs : numpy.ndarray
        Array with shape (n_individuals,) containing indices for the first observation
        of each individual in the data. This is used to aggregate probabilities of the
        individual over all periods.
    indices : numpy.ndarray
        Array with shape (n_observations, n_types) containing indices to map each
        observation to its correponding state for each type.
    log_wages_observed : numpy.ndarray
        Array with shape (n_observations, n_types) containing observed log wages.
    base_draws_est : numpy.ndarray
        Array with shape (n_periods, n_draws, n_choices) containing i.i.d. draws from
        standard normal distributions.
    optim_paras : dict
        Dictionary with quantities that were extracted from the parameter vector.
    options : dict

    Returns
    -------
    contribs : numpy.ndarray
        Array with shape (n_individuals,) containing contributions of individuals in the
        empirical data.

    """
    n_choices = len(optim_paras["choices"])
    n_obs = indices.shape[0]
    n_types = optim_paras["n_types"]

    wages_systematic = state_space.wages[indices].reshape(n_obs * n_types, -1)

    draws, wage_loglikes = create_draws_and_log_prob_wages(
        log_wages_observed,
        wages_systematic,
        base_draws_est,
        choices,
        optim_paras["shocks_cholesky"],
        len(optim_paras["choices_w_wage"]),
        optim_paras["meas_error"],
        optim_paras["is_meas_error"],
    )

    draws = draws.reshape(n_obs, n_types, -1, n_choices)

    # Get continuation values. The problem is that we only need a subset of continuation
    # values defined in ``indices``. To not create the complete matrix of continuation
    # values, select only necessary continuation value indices.
    selected_indices = state_space.indices_of_child_states[indices]
    continuation_values = state_space.emax_value_functions[selected_indices]
    continuation_values = np.where(selected_indices >= 0, continuation_values, 0)

    choice_loglikes = simulate_log_probability_of_individuals_observed_choice(
        state_space.wages[indices],
        state_space.nonpec[indices],
        continuation_values,
        draws,
        optim_paras["delta"],
        state_space.is_inadmissible[indices],
        choices.reshape(-1, n_types),
        options["estimation_tau"],
    )

    wage_loglikes = wage_loglikes.reshape(n_obs, n_types)

    choice_loglikes = np.clip(choice_loglikes, MIN_FLOAT, MAX_FLOAT)
    wage_loglikes = np.clip(wage_loglikes, MIN_FLOAT, MAX_FLOAT)

    per_period_loglikes = wage_loglikes + choice_loglikes

    per_individual_loglikes = np.add.reduceat(per_period_loglikes, idx_indiv_first_obs)
    if n_types >= 2:
        z = ()

        for level in optim_paras["type_prob"]:
            labels = optim_paras["type_prob"][level].index
            x_beta = np.dot(type_covariates[labels], optim_paras["type_prob"][level])

            z += (x_beta,)

        type_probabilities = special.softmax(np.column_stack(z), axis=1)

        type_probabilities = np.clip(type_probabilities, 1 / MAX_FLOAT, None)
        log_type_probabilities = np.log(type_probabilities)

        weighted_loglikes = per_individual_loglikes + log_type_probabilities

        contribs = special.logsumexp(weighted_loglikes, axis=1)
    else:
        contribs = per_individual_loglikes.flatten()

    contribs = np.clip(contribs, MIN_FLOAT, MAX_FLOAT)

    return contribs


@nb.njit
def logsumexp(x):
    """Compute logsumexp of `x`.

    The function does the same as the following code, but faster.

    .. code-block:: python

        max_x = np.max(x)
        differences = x - max_x
        log_sum_exp = max_x + np.log(np.sum(np.exp(differences)))

    The subtraction of the maximum prevents overflows and mitigates the impact of
    underflows.

    """
    # Search maximum.
    max_x = None
    length = len(x)
    for i in range(length):
        if max_x is None or x[i] > max_x:
            max_x = x[i]

    # Calculate sum of exponential differences.
    sum_exp = 0
    for i in range(length):
        diff = x[i] - max_x
        sum_exp += np.exp(diff)

    log_sum_exp = max_x + np.log(sum_exp)

    return log_sum_exp


@nb.guvectorize(
    ["f8[:], f8[:], f8[:], f8[:, :], f8, b1[:], i8, f8, f8[:]"],
    "(n_choices), (n_choices), (n_choices), (n_draws, n_choices), (), (n_choices), (), "
    "() -> ()",
    nopython=True,
    target="parallel",
)
def simulate_log_probability_of_individuals_observed_choice(
    wages,
    nonpec,
    continuation_values,
    draws,
    delta,
    is_inadmissible,
    choice,
    tau,
    smoothed_log_probability,
):
    r"""Simulate the probability of observing the agent's choice.

    The probability is simulated by iterating over a distribution of unobservables.
    First, the utility of each choice is computed. Then, the probability of observing
    the choice of the agent given the maximum utility from all choices is computed.

    The naive implementation calculates the log probability for choice `i` with the
    softmax function.

    .. math::

        \log(\text{softmax}(x)_i) = \log\left(
            \frac{e^{x_i}}{\sum^J e^{x_j}}
        \right)

    The following function is numerically more robust. The derivation with the two
    consecutive `logsumexp` functions is included in `#278
    <https://github.com/OpenSourceEconomics/respy/pull/288>`_.

    Parameters
    ----------
    wages : numpy.ndarray
        Array with shape (n_choices,).
    nonpec : numpy.ndarray
        Array with shape (n_choices,).
    continuation_values : numpy.ndarray
        Array with shape (n_choices,)
    draws : numpy.ndarray
        Array with shape (n_draws, n_choices)
    delta : float
        Discount rate.
    is_inadmissible: numpy.ndarray
        Array with shape (n_choices,) containing an indicator for each choice whether
        the following state is inadmissible.
    choice : int
        Choice of the agent.
    tau : float
        Smoothing parameter for choice probabilities.

    Returns
    -------
    smoothed_log_probability : float
        Simulated Smoothed log probability of choice.

    """
    n_draws, n_choices = draws.shape

    smoothed_log_probabilities = np.empty(n_draws)
    smoothed_value_functions = np.empty(n_choices)

    for i in range(n_draws):

        for j in range(n_choices):
            value_function, _ = aggregate_keane_wolpin_utility(
                wages[j],
                nonpec[j],
                continuation_values[j],
                draws[i, j],
                delta,
                is_inadmissible[j],
            )

            smoothed_value_functions[j] = value_function / tau

        smoothed_log_probabilities[i] = smoothed_value_functions[choice] - logsumexp(
            smoothed_value_functions
        )

    smoothed_log_prob = logsumexp(smoothed_log_probabilities) - np.log(n_draws)

    smoothed_log_probability[0] = smoothed_log_prob


def _process_estimation_data(df, state_space, optim_paras, options):
    """Process estimation data.

    All necessary objects for :func:`_internal_log_like_obs` dependent on the data are
    produced.

    Some objects have to be repeated for each type which is a desirable format for the
    estimation where every observations is weighted by type probabilities.

    Parameters
    ----------
    df : pandas.DataFrame
        The DataFrame which contains the data used for estimation. The DataFrame
        contains individual identifiers, periods, experiences, lagged choices, choices
        in current period, the wage and other observed data.
    state_space : ~respy.state_space.StateSpace
    optim_paras : dict

    Returns
    -------
    choices : numpy.ndarray
        Array with shape (n_observations, n_types) where information is only repeated
        over the second axis.
    idx_indiv_first_obs : numpy.ndarray
        Array with shape (n_individuals,) containing indices for the first observations
        of each individual.
    indices : numpy.ndarray
        Array with shape (n_observations, n_types) containing indices for states which
        correspond to observations.
    log_wages_observed : numpy.ndarray
        Array with shape (n_observations, n_types) containing clipped log wages.
    type_covariates : numpy.ndarray
        Array with shape (n_individuals, n_type_covariates) containing covariates to
        predict probabilities for each type.

    """
    col_dtype = generate_column_dtype_dict_for_estimation(optim_paras)

    df = df.sort_index()[list(col_dtype)[2:]]
    df = df.rename(columns=rename_labels).rename_axis(index=rename_labels)
<<<<<<< HEAD
    df = convert_choice_variables_from_categorical_to_codes(df, optim_paras)
    if "type" in df:
        df["type"] = df["type"] - 1
=======
    df = convert_labeled_variables_to_codes(df, optim_paras)
>>>>>>> 3de71f1f

    # Get indices of states in the state space corresponding to all observations for all
    # types. The indexer has the shape (n_observations, n_types).
    n_periods = int(df.index.get_level_values("period").max() + 1)
    indices = ()

    for period in range(n_periods):
        period_df = df.query("period == @period")

        period_experience = tuple(
            period_df[col].to_numpy() for col in period_df.filter(like="exp_").columns
        )
        period_lagged_choice = tuple(
            period_df[f"lagged_choice_{i}"].to_numpy()
            for i in range(1, optim_paras["n_lagged_choices"] + 1)
        )
        period_observables = tuple(
            period_df[observable].to_numpy()
            for observable in optim_paras["observables"]
        )

        period_indices = state_space.indexer[period][
            period_experience + period_lagged_choice + period_observables
        ]

        indices += (period_indices,)

    indices = np.concatenate(indices).reshape(-1, optim_paras["n_types"])

    # The indexer is now sorted in period-individual pairs whereas the estimation needs
    # individual-period pairs. Sort it!
    indices_to_reorder = (
        df.sort_values(["period", "identifier"])
        .assign(__index__=np.arange(df.shape[0]))
        .sort_values(["identifier", "period"])["__index__"]
        .to_numpy()
    )
    indices = indices[indices_to_reorder]

    # Get an array of positions of the first observation for each individual. This is
    # used in :func:`_internal_log_like_obs` to aggregate probabilities of the
    # individual over all periods.
    n_obs_per_indiv = np.bincount(df.index.get_level_values("identifier"))
    idx_indiv_first_obs = np.hstack((0, np.cumsum(n_obs_per_indiv)[:-1]))

    # For the estimation, log wages are needed with shape (n_observations, n_types).
    log_wages_observed = np.repeat(
        np.log(np.clip(df.wage.to_numpy(), 1 / MAX_FLOAT, MAX_FLOAT)),
        optim_paras["n_types"],
    )

    # For the estimation, choices are needed with shape (n_observations * n_types).
    choices = df.choice.to_numpy().repeat(optim_paras["n_types"])

    # For the type covariates, we only need the first observation of each individual.
    if optim_paras["n_types"] >= 2:
        initial_states = df.query("period == 0")
<<<<<<< HEAD
        covariates = compute_covariates(
=======
        covariates = create_base_covariates(
>>>>>>> 3de71f1f
            initial_states, options["covariates"], raise_errors=False
        )

        all_data = pd.concat([covariates, initial_states], axis="columns", sort=False)

        type_covariates = all_data[optim_paras["type_covariates"]].apply(
            downcast_to_smallest_dtype
        )
    else:
        type_covariates = None

    return choices, idx_indiv_first_obs, indices, log_wages_observed, type_covariates


def _adjust_optim_paras_for_estimation(optim_paras, df):
    """Adjust optim_paras for estimation.

    There are some option values which are necessary for the simulation, but they can be
    directly inferred from the data for estimation. A warning is raised for the user
    which can be suppressed by adjusting the optim_paras.

    """
    for choice in optim_paras["choices_w_exp"]:

        # Adjust initial experience levels for all choices with experiences.
        init_exp_data = np.sort(
            df.query("Period == 0")[f"Experience_{choice.title()}"].unique()
        )
        init_exp_params = np.array(list(optim_paras["choices"][choice]["start"]))
        if not np.array_equal(init_exp_data, init_exp_params):
            warnings.warn(
                f"The initial experience(s) for choice '{choice}' differs between data,"
                f" {init_exp_data}, and parameters, {init_exp_params}. The parameters"
                " are ignored.",
                category=UserWarning,
            )
            optim_paras["choices"][choice]["start"] = init_exp_data
            optim_paras = {
                k: v
                for k, v in optim_paras.items()
                if not k.startswith("lagged_choice_")
            }

    return optim_paras<|MERGE_RESOLUTION|>--- conflicted
+++ resolved
@@ -13,13 +13,8 @@
 from respy.pre_processing.data_checking import check_estimation_data
 from respy.pre_processing.model_processing import process_params_and_options
 from respy.shared import aggregate_keane_wolpin_utility
-<<<<<<< HEAD
 from respy.shared import compute_covariates
-from respy.shared import convert_choice_variables_from_categorical_to_codes
-=======
 from respy.shared import convert_labeled_variables_to_codes
-from respy.shared import create_base_covariates
->>>>>>> 3de71f1f
 from respy.shared import create_base_draws
 from respy.shared import downcast_to_smallest_dtype
 from respy.shared import generate_column_dtype_dict_for_estimation
@@ -506,13 +501,7 @@
 
     df = df.sort_index()[list(col_dtype)[2:]]
     df = df.rename(columns=rename_labels).rename_axis(index=rename_labels)
-<<<<<<< HEAD
-    df = convert_choice_variables_from_categorical_to_codes(df, optim_paras)
-    if "type" in df:
-        df["type"] = df["type"] - 1
-=======
     df = convert_labeled_variables_to_codes(df, optim_paras)
->>>>>>> 3de71f1f
 
     # Get indices of states in the state space corresponding to all observations for all
     # types. The indexer has the shape (n_observations, n_types).
@@ -570,11 +559,7 @@
     # For the type covariates, we only need the first observation of each individual.
     if optim_paras["n_types"] >= 2:
         initial_states = df.query("period == 0")
-<<<<<<< HEAD
         covariates = compute_covariates(
-=======
-        covariates = create_base_covariates(
->>>>>>> 3de71f1f
             initial_states, options["covariates"], raise_errors=False
         )
 
