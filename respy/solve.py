--- conflicted
+++ resolved
@@ -1,12 +1,8 @@
 """Everything related to the solution of a structural model."""
 import numba as nb
 
-<<<<<<< HEAD
 from respy.interpolate import interpolate
 from respy.parallelization import parallelize_across_dense_dimensions
-=======
-from respy.config import MAX_LOG_FLOAT
->>>>>>> 3de71f1f
 from respy.pre_processing.model_processing import process_params_and_options
 from respy.shared import aggregate_keane_wolpin_utility
 from respy.shared import transform_base_draws_with_cholesky_factor
@@ -90,52 +86,7 @@
         )
 
         if any_interpolated:
-<<<<<<< HEAD
             interpolate(state_space, period, draws_emax_risk, optim_paras, options)
-=======
-            # These shifts are used to determine the expected values of the working
-            # alternatives. These are log normal distributed and thus the draws cannot
-            # simply set to zero, but :math:`E(X) = \exp\{\mu + \frac{\sigma^2}{2}\}`.
-            shifts = np.zeros(n_choices)
-            n_choices_w_wage = len(optim_paras["choices_w_wage"])
-            shifts[:n_choices_w_wage] = np.exp(
-                np.clip(np.diag(shocks_cov)[:n_choices_w_wage], 0, MAX_LOG_FLOAT) / 2
-            )
-
-            # Get indicator for interpolation and simulation of states. The seed value
-            # is the base seed plus the number of the period. Thus, not interpolated
-            # states are held constant for each periods and not across periods.
-            not_interpolated = get_not_interpolated_indicator(
-                options["interpolation_points"],
-                n_states_in_period,
-                next(options["solution_seed_iteration"]),
-            )
-
-            # Constructing the exogenous variable for all states, including the ones
-            # where simulation will take place. All information will be used in either
-            # the construction of the prediction model or the prediction step.
-            exogenous, max_emax = calculate_exogenous_variables(
-                wages, nonpec, continuation_values, shifts, delta, is_inadmissible
-            )
-
-            # Constructing the dependent variables for all states at the random subset
-            # of points where the EMAX is actually calculated.
-            endogenous = calculate_endogenous_variables(
-                wages,
-                nonpec,
-                continuation_values,
-                max_emax,
-                not_interpolated,
-                draws_emax_risk[period],
-                delta,
-                is_inadmissible,
-            )
-
-            # Create prediction model based on the random subset of points where the
-            # EMAX is actually simulated and thus dependent and independent variables
-            # are available. For the interpolation points, the actual values are used.
-            emax = get_predictions(endogenous, exogenous, max_emax, not_interpolated)
->>>>>>> 3de71f1f
 
         else:
             full_solution(state_space, period, draws_emax_risk, optim_paras)
