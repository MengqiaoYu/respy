"""Everything related to the solution of a structural model."""
import functools

import numpy as np

from respy.config import COVARIATES_DOT_PRODUCT_DTYPE
from respy.config import INADMISSIBILITY_PENALTY
from respy.exogenous_processes import compute_transition_probabilities
from respy.interpolate import interpolate
from respy.parallelization import parallelize_across_dense_dimensions
from respy.pre_processing.model_processing import process_params_and_options
from respy.shared import calculate_expected_value_functions
from respy.shared import transform_base_draws_with_cholesky_factor
from respy.state_space import create_state_space_class


def get_solve_func(params, options):
    """Get the solve function.

    This function takes a model specification and returns the state space of the model
    along with components of the solution such as covariates, non-pecuniary rewards,
    wages, continuation values and expected value functions as attributes of the class.

    Parameters
    ----------
    params : pandas.DataFrame
        DataFrame containing parameter series.
    options : dict
        Dictionary containing model attributes which are not optimized.

    Returns
    -------
    solve : :func:`~respy.solve.solve`
        Function with partialed arguments.

    """
    optim_paras, options = process_params_and_options(params, options)

    state_space = create_state_space_class(optim_paras, options)
    solve_function = functools.partial(solve, options=options, state_space=state_space)

    return solve_function


def solve(params, options, state_space):
    """Solve the model."""
    optim_paras, options = process_params_and_options(params, options)

    states = state_space.states
    is_inadmissible = state_space.get_attribute("is_inadmissible")

    wages, nonpecs = _create_choice_rewards(states, is_inadmissible, optim_paras)
    state_space.set_attribute("wages", wages)
    state_space.set_attribute("nonpecs", nonpecs)

<<<<<<< HEAD
    if optim_paras["exogenous_processes"]:
        transition_probabilities = compute_transition_probabilities(states, optim_paras)
        state_space.set_attribute("transition_probabilities", transition_probabilities)

    if optim_paras["delta"] == 0:
        expected_value_functions = _solve_for_myopic_individuals(
            state_space.get_attribute("expected_value_functions")
        )
        state_space.set_attribute("expected_value_functions", expected_value_functions)
    else:
        state_space = _solve_with_backward_induction(state_space, optim_paras, options)
=======
    state_space = _solve_with_backward_induction(state_space, optim_paras, options)
>>>>>>> ba278f2f

    return state_space


@parallelize_across_dense_dimensions
def _create_choice_rewards(states, is_inadmissible, optim_paras):
    """Create wage and non-pecuniary reward for each state and choice.

    Note that missing wages filled with ones and missing non-pecuniary rewards with
    zeros. This is done in :meth:`_initialize_attributes`.

    """
    n_states = states.shape[0]
    n_choices = len(optim_paras["choices"])

    wages = np.ones((n_states, n_choices))
    nonpecs = np.zeros((n_states, n_choices))

    for i, choice in enumerate(optim_paras["choices"]):
        if f"wage_{choice}" in optim_paras:
            wage_columns = optim_paras[f"wage_{choice}"].index
            log_wage = np.dot(
                states[wage_columns].to_numpy(dtype=COVARIATES_DOT_PRODUCT_DTYPE),
                optim_paras[f"wage_{choice}"].to_numpy(),
            )
            wages[:, i] = np.exp(log_wage)

        if f"nonpec_{choice}" in optim_paras:
            nonpec_columns = optim_paras[f"nonpec_{choice}"].index
            nonpecs[:, i] = np.dot(
                states[nonpec_columns].to_numpy(dtype=COVARIATES_DOT_PRODUCT_DTYPE),
                optim_paras[f"nonpec_{choice}"].to_numpy(),
            )

    # For inadmissible choices apply a penalty to the non-pecuniary rewards.
    penalty = optim_paras["inadmissibility_penalty"]
    penalty = INADMISSIBILITY_PENALTY if penalty is None else penalty
    nonpecs[is_inadmissible] += penalty

    return wages, nonpecs


def _solve_with_backward_induction(state_space, optim_paras, options):
    """Calculate utilities with backward induction.

    Parameters
    ----------
    state_space : :class:`~respy.state_space.StateSpace`
        State space of the model which is not solved yet.
    optim_paras : dict
        Parsed model parameters affected by the optimization.
    options : dict
        Optimization independent model options.

    Returns
    -------
    state_space : :class:`~respy.state_space.StateSpace`

    """
    n_wages = len(optim_paras["choices_w_wage"])
    n_periods = optim_paras["n_periods"]

    draws_emax_risk = transform_base_draws_with_cholesky_factor(
        state_space.base_draws_sol, optim_paras["shocks_cholesky"], n_wages
    )

    for period in reversed(range(n_periods)):
        n_core_states = state_space.core.query("period == @period").shape[0]

        wages = state_space.get_attribute_from_period("wages", period)
        nonpecs = state_space.get_attribute_from_period("nonpecs", period)
        continuation_values = state_space.get_continuation_values(period)
        period_draws_emax_risk = draws_emax_risk[period]

        # The number of interpolation points is the same for all periods. Thus, for
        # some periods the number of interpolation points is larger than the actual
        # number of states. In this case, no interpolation is needed.
        n_dense_combinations = len(getattr(state_space, "sub_state_spaces", [1]))
        n_states_in_period = n_core_states * n_dense_combinations
        any_interpolated = (
            options["interpolation_points"] <= n_states_in_period
            and options["interpolation_points"] != -1
        )

        # Handle myopic individuals.
        if optim_paras["delta"] == 0:
            if hasattr(state_space, "sub_state_spaces"):
                period_expected_value_functions = {
                    dense_idx: 0 for dense_idx in state_space.sub_state_spaces
                }
            else:
                period_expected_value_functions = 0

        elif any_interpolated:
            period_expected_value_functions = interpolate(
                state_space, period_draws_emax_risk, period, optim_paras, options
            )

        else:
            period_expected_value_functions = _full_solution(
                wages, nonpecs, continuation_values, period_draws_emax_risk, optim_paras
            )

        state_space.set_attribute_from_period(
            "expected_value_functions", period_expected_value_functions, period
        )

    return state_space


@parallelize_across_dense_dimensions
def _full_solution(
    wages, nonpecs, continuation_values, period_draws_emax_risk, optim_paras
):
    """Calculate the full solution of the model.

    In contrast to approximate solution, the Monte Carlo integration is done for each
    state and not only a subset.

    """
    period_expected_value_functions = calculate_expected_value_functions(
        wages,
        nonpecs,
        continuation_values,
        period_draws_emax_risk,
        optim_paras["delta"],
    )

    return period_expected_value_functions<|MERGE_RESOLUTION|>--- conflicted
+++ resolved
@@ -53,21 +53,11 @@
     state_space.set_attribute("wages", wages)
     state_space.set_attribute("nonpecs", nonpecs)
 
-<<<<<<< HEAD
     if optim_paras["exogenous_processes"]:
         transition_probabilities = compute_transition_probabilities(states, optim_paras)
         state_space.set_attribute("transition_probabilities", transition_probabilities)
 
-    if optim_paras["delta"] == 0:
-        expected_value_functions = _solve_for_myopic_individuals(
-            state_space.get_attribute("expected_value_functions")
-        )
-        state_space.set_attribute("expected_value_functions", expected_value_functions)
-    else:
-        state_space = _solve_with_backward_induction(state_space, optim_paras, options)
-=======
     state_space = _solve_with_backward_induction(state_space, optim_paras, options)
->>>>>>> ba278f2f
 
     return state_space
 
