"""Everything related to the simulation of data with structural models."""
import functools
import warnings

import numpy as np
import pandas as pd
from scipy.special import softmax

from respy.pre_processing.model_processing import process_params_and_options
from respy.shared import calculate_value_functions_and_flow_utilities
from respy.shared import compute_covariates
from respy.shared import create_base_draws
<<<<<<< HEAD
from respy.shared import create_state_space_columns
from respy.shared import generate_column_dtype_dict_for_simulation
from respy.shared import rename_labels
=======
from respy.shared import downcast_to_smallest_dtype
from respy.shared import rename_labels_from_internal
from respy.shared import rename_labels_to_internal
>>>>>>> 0968deaa
from respy.shared import transform_base_draws_with_cholesky_factor
from respy.solve import solve_with_backward_induction
from respy.state_space import StateSpace


def get_simulate_func(
    params,
    options,
    method="n_step_ahead_with_sampling",
    df=None,
    n_simulation_periods=None,
):
    """Get the simulation function.

    Return :func:`simulate` where all arguments except the parameter vector are fixed
    with :func:`functools.partial`. Thus, the function can be directly passed into an
    optimizer for estimation with simulated method of moments or other techniques.

    Parameters
    ----------
    params : pandas.DataFrame
        DataFrame containing model parameters.
    options : dict
        Dictionary containing model options.
    method : {"n_step_ahead_with_sampling", "n_step_ahead_with_data", "one_step_ahead"}
        The simulation method which can be one of three and is explained in more detail
        in :func:`simulate`.
    df : pandas.DataFrame or None
        DataFrame containing one or multiple observations per individual.
    n_simulation_periods : int or None
        Simulate data for a number of periods. This options does not affect
        ``options["n_periods"]`` which controls the number of periods for which decision
        rules are computed.

    Returns
    -------
    simulate_function : :func:`simulate`
        Simulation function where all arguments except the parameter vector are set.

    """
    optim_paras, options = process_params_and_options(params, options)

    df, n_simulation_periods, options = _harmonize_simulation_arguments(
        method, df, n_simulation_periods, options
    )

    df = _process_input_df_for_simulation(
        df, method, n_simulation_periods, options, optim_paras
    )

    state_space = StateSpace(optim_paras, options)

    shape = (df.shape[0], len(optim_paras["choices"]))
    base_draws_sim = create_base_draws(
        shape, next(options["simulation_seed_startup"]), "random"
    )
    base_draws_wage = create_base_draws(
        shape, next(options["simulation_seed_startup"]), "random"
    )

    simulate_function = functools.partial(
        simulate,
        base_draws_sim=base_draws_sim,
        base_draws_wage=base_draws_wage,
        df=df,
        state_space=state_space,
        options=options,
    )

    return simulate_function


def simulate(params, base_draws_sim, base_draws_wage, df, state_space, options):
    """Perform a simulation.

    This function performs one of three possible simulation exercises. The type of the
    simulation is controlled by ``method`` in :func:`get_simulate_func`. Ordered from no
    data to panel data on individuals, there is:

    1. *n-step-ahead simulation with sampling*: The first observation of an individual
       is sampled from the initial conditions, i.e., the distribution of observed
       variables or initial experiences, etc. in the first period. Then, the individuals
       are guided for ``n`` periods by the decision rules from the solution of the
       model.

    2. *n-step-ahead simulation with data*: Instead of sampling individuals from the
       initial conditions, take the first observation of each individual in the data.
       Then, do as in 1..

    3. *one-step-ahead simulation*: Take the complete data and find for each observation
       the corresponding outcomes, e.g, choices and wages, using the decision rules from
       the model solution.

    Parameters
    ----------
    params : pandas.DataFrame or pandas.Series
        Contains parameters.
    base_draws_sim : numpy.ndarray
        Array with shape (n_periods, n_individuals, n_choices) to provide a unique set
        of shocks for each individual in each period.
    base_draws_wage : numpy.ndarray
        Array with shape (n_periods, n_individuals, n_choices) to provide a unique set
        of wage measurement errors for each individual in each period.
    df : pandas.DataFrame or None
        Can be one three objects:

        - :data:`None` if no data is provided. This triggers sampling from initial
          conditions and a n-step-ahead simulation.
        - :class:`pandas.DataFrame` containing panel data on individuals which triggers
          a one-step-ahead simulation.
        - :class:`pandas.DataFrame` containing only first observations which triggers a
          n-step-ahead simulation taking the data as initial conditions.
    state_space : :class:`~respy.state_space.StateSpace`
        State space of the model.
    options : dict
        Contains model options.

    Returns
    -------
    simulated_data : pandas.DataFrame
        DataFrame of simulated individuals.

    """
    # Copy DataFrame so that the DataFrame attached to :func:`simulate` is not altered.
    df = df.copy()

    optim_paras, options = process_params_and_options(params, options)

    # Solve the model.
    state_space.create_choice_rewards(optim_paras)
    state_space = solve_with_backward_induction(state_space, optim_paras, options)

    # Prepare simulation.
    n_simulation_periods = int(df.index.get_level_values("period").max() + 1)

    # Prepare shocks.
    n_wages = len(optim_paras["choices_w_wage"])
    base_draws_sim_transformed = transform_base_draws_with_cholesky_factor(
        base_draws_sim, optim_paras["shocks_cholesky"], n_wages
    )
    base_draws_wage_transformed = np.exp(base_draws_wage * optim_paras["meas_error"])

    # Store the shocks inside the DataFrame. The sorting ensures that regression tests
    # still work.
    df = df.sort_index(level=["period", "identifier"])
    for i, choice in enumerate(optim_paras["choices"]):
        df[f"shock_reward_{choice}"] = base_draws_sim_transformed[:, i]
        df[f"meas_error_wage_{choice}"] = base_draws_wage_transformed[:, i]
    df = df.sort_index(level=["identifier", "period"])

    df = _extend_data_with_sampled_characteristics(df, optim_paras, options)

    core_columns = create_core_state_space_columns(optim_paras)
    is_n_step_ahead = np.any(df[core_columns].isna())

    for period in range(n_simulation_periods):

        # If it is a one-step-ahead simulation, we pick rows from the panel data. For
        # n-step-ahead simulation, `df` always contains only data of the current period.
        current_df = df.query("period == @period").copy()

        current_df_extended = _simulate_single_period(
            current_df, state_space, optim_paras
        )

        # Add all columns with simulated information to the complete DataFrame.
        df = df.reindex(columns=current_df_extended.columns) if period == 0 else df
        df = df.combine_first(current_df_extended)

        if is_n_step_ahead and period != n_simulation_periods - 1:
            next_df = _apply_law_of_motion(current_df_extended, optim_paras)
            df = df.combine_first(next_df)

    simulated_data = _process_simulation_output(df, optim_paras)

    return simulated_data


def _extend_data_with_sampled_characteristics(df, optim_paras, options):
    """Sample initial observations from initial conditions.

    The function iterates over all state space dimensions and replaces NaNs with values
    sampled from initial conditions. In the case of an n-step-ahead simulation with
    sampling all state space dimensions are sampled. For the other two simulation
    methods, potential NaNs in the data are replaced with sampled characteristics.

    Characteristics are sampled regardless of the simulation type which keeps randomness
    across the types constant.

    Parameters
    ----------
    df : pandas.DataFrame
        A pandas DataFrame which contains only an index for n-step-ahead simulation with
        sampling. For the other simulation methods, it contains information on
        individuals which is allowed to have missing information in the first period.
    optim_paras : dict
    options : dict

    Returns
    -------
    df : pandas.DataFrame
        A pandas DataFrame with no missings at all.

    """
    # Sample characteristics only for the first period.
    fp = df.query("period == 0").copy()
    index = fp.index

    for observable in optim_paras["observables"]:
        level_dict = optim_paras["observables"][observable]
        sampled_char = _sample_characteristic(fp, options, level_dict, use_keys=False)
        fp[observable] = fp[observable].fillna(
            pd.Series(data=sampled_char, index=index), downcast="infer"
        )

    for choice in optim_paras["choices_w_exp"]:
        level_dict = optim_paras["choices"][choice]["start"]
        sampled_char = _sample_characteristic(fp, options, level_dict, use_keys=True)
        fp[f"exp_{choice}"] = fp[f"exp_{choice}"].fillna(
            pd.Series(data=sampled_char, index=index), downcast="infer"
        )

    for lag in reversed(range(1, optim_paras["n_lagged_choices"] + 1)):
        level_dict = optim_paras[f"lagged_choice_{lag}"]
        sampled_char = _sample_characteristic(fp, options, level_dict, use_keys=False)
        fp[f"lagged_choice_{lag}"] = fp[f"lagged_choice_{lag}"].fillna(
            pd.Series(data=sampled_char, index=index), downcast="infer"
        )

    # Sample types and map them to individuals for all periods.
    if optim_paras["n_types"] >= 2:
        level_dict = optim_paras["type_prob"]
        types = _sample_characteristic(fp, options, level_dict, use_keys=False)
        fp["type"] = fp["type"].fillna(
            pd.Series(data=types, index=index), downcast="infer"
        )

    # Update data in the first period with sampled characteristics.
    df = df.combine_first(fp)

    # Types are invariant and we have to fill the DataFrame for one-step-ahead.
    if optim_paras["n_types"] >= 2:
        df["type"] = df["type"].fillna(method="ffill")

    return df


def _simulate_single_period(df, state_space, optim_paras):
    """Simulate individuals in a single period.

    This function takes a set of states and simulates wages, choices and other
    information. The information is stored in a NumPy array.

    Parameter
    ---------
    df : pandas.DataFrame
        DataFrame with shape (n_individuals_in_period, n_state_space_dims) which
        contains the states of simulated individuals.
    state_space : :class:`~respy.state_space.StateSpace`
        State space of the model.
    optim_paras : dict

    """
    period = df.index.get_level_values("period").max()
    n_wages = len(optim_paras["choices_w_wage"])

    # Get indices which connect states in the state space and simulated agents.
    columns = create_state_space_columns(optim_paras)
    indices = state_space.indexer[period][tuple(df[col].astype(int) for col in columns)]

    # Get continuation values. Indices work on the complete state space whereas
    # continuation values are period-specific. Make them period-specific.
    continuation_values = state_space.get_continuation_values(period)
    cont_indices = indices - state_space.slices_by_periods[period].start

    # Select relevant subset of random draws.
    draws_shock = df[[f"shock_reward_{c}" for c in optim_paras["choices"]]].to_numpy()
    draws_wage = df[[f"meas_error_wage_{c}" for c in optim_paras["choices"]]].to_numpy()

    # Get total values and ex post rewards.
    value_functions, flow_utilities = calculate_value_functions_and_flow_utilities(
        state_space.wages[indices],
        state_space.nonpec[indices],
        continuation_values[cont_indices],
        draws_shock,
        optim_paras["delta"],
        state_space.is_inadmissible[indices],
    )

    # We need to ensure that no individual chooses an inadmissible state. Thus, set
    # value functions to NaN. This cannot be done in
    # :func:`aggregate_keane_wolpin_utility` as the interpolation requires a mild
    # penalty.
    value_functions = np.where(
        state_space.is_inadmissible[indices], np.nan, value_functions
    )

    choice = np.nanargmax(value_functions, axis=1)

    wages = state_space.wages[indices] * draws_shock * draws_wage
    wages[:, n_wages:] = np.nan
    wage = np.choose(choice, wages.T)

    # Store necessary information and information for debugging, etc..
    df["choice"] = choice
    df["wage"] = wage
    df["discount_rate"] = optim_paras["delta"]
    for i, choice in enumerate(optim_paras["choices"]):
        df[f"nonpecuniary_reward_{choice}"] = state_space.nonpec[indices][:, i]
        df[f"wage_{choice}"] = state_space.wages[indices][:, i]
        df[f"flow_utility_{choice}"] = flow_utilities[:, i]
        df[f"value_function_{choice}"] = value_functions[:, i]
        df[f"continuation_value_{choice}"] = continuation_values[cont_indices][:, i]

    return df


def _sample_characteristic(states_df, options, level_dict, use_keys):
    """Sample characteristic of individuals.

    The function is used to sample the values of one state space characteristic, say
    experience. The keys of ``level_dict`` are the possible starting values of
    experience. The values of the dictionary are :class:`pandas.Series` whose index are
    covariate names and the values are the parameter values.

    ``states_df`` is used to generate all possible covariates with the existing
    information.

    For each level, the dot product of parameters and covariates determines the value
    ``z``. The softmax function converts the level-specific ``z``-values to
    probabilities. The probabilities are used to sample the characteristic.

    Parameters
    ----------
    lag : int
        Number of lag.
    states_df : pandas.DataFrame
        Contains the state of each individual.
    options : dict
        Options of the model.
    level_dict : dict
        A dictionary where the keys are the values distributed according to the
        probability mass function. The values are a :class:`pandas.Series` with
        covariate names as the index and parameter values.

    Returns
    -------
    characteristic : numpy.ndarray
        Array with shape (n_individuals,) containing sampled values.

    """
    # Generate covariates.
    all_data = compute_covariates(states_df, options["covariates"], raise_errors=False)
    for column in all_data:
        if all_data[column].dtype == np.bool:
            all_data[column] = all_data[column].astype(np.uint8)

    # Calculate dot product of covariates and parameters.
    z = ()
    for level in level_dict:
        labels = level_dict[level].index
        x_beta = np.dot(all_data[labels], level_dict[level])

        z += (x_beta,)

    # Calculate probabilities with the softmax function.
    probabilities = softmax(np.column_stack(z), axis=1)

    np.random.seed(next(options["simulation_seed_iteration"]))

    choices = level_dict if use_keys else len(level_dict)
    characteristic = _random_choice(choices, probabilities)

    return characteristic


def _convert_codes_to_original_labels(df, optim_paras):
    """Convert codes in choice-related and observed variables to labels."""
    code_to_choice = dict(enumerate(optim_paras["choices"]))

    for choice_var in ["Choice"] + [
        f"Lagged_Choice_{i}" for i in range(1, optim_paras["n_lagged_choices"] + 1)
    ]:
        df[choice_var] = (
            df[choice_var]
            .astype("category")
            .cat.set_categories(code_to_choice)
            .cat.rename_categories(code_to_choice)
        )

    for observable in optim_paras["observables"]:
        code_to_obs = dict(enumerate(optim_paras["observables"][observable]))
        df[f"{observable.title()}"] = df[f"{observable.title()}"].replace(code_to_obs)

    return df


def _process_simulation_output(df, optim_paras):
    """Create simulated data.

    This function takes an array of simulated outcomes for each period and stacks them
    together to one DataFrame.

    Parameters
    ----------
    df : pandas.DataFrame
        DataFrame which contains the simulated data with internal codes and labels.
    optim_paras : dict

    Returns
    -------
    simulated_df : pandas.DataFrame
        DataFrame with simulated data.

    """
    df = df.rename(columns=rename_labels_from_internal).rename_axis(
        index=rename_labels_from_internal
    )
    df = _convert_codes_to_original_labels(df, optim_paras)

<<<<<<< HEAD
    simulated_df = _convert_codes_to_original_labels(simulated_df, optim_paras)
    if "Type" in simulated_df:
        simulated_df["Type"] = simulated_df["Type"] + 1
=======
    # We use the downcast to convert some variables to integers.
    df = df.apply(downcast_to_smallest_dtype)
>>>>>>> 0968deaa

    return df


def _random_choice(choices, probabilities, decimals=5):
    """Return elements of choices for a two-dimensional array of probabilities.

    It is assumed that probabilities are ordered (n_samples, n_choices).

    The function is taken from this `StackOverflow post
    <https://stackoverflow.com/questions/40474436>`_ as a workaround for
    :func:`numpy.random.choice` as it can only handle one-dimensional probabilities.

    Example
    -------
    Here is an example with non-zero probabilities.

    >>> n_samples = 100_000
    >>> choices = np.array([0, 1, 2])
    >>> p = np.array([0.15, 0.35, 0.5])
    >>> ps = np.tile(p, (n_samples, 1))
    >>> choices = _random_choice(choices, ps)
    >>> np.round(np.bincount(choices), decimals=-3) / n_samples
    array([0.15, 0.35, 0.5 ])

    Here is an example where one choice has probability zero.

    >>> p = np.array([0.4, 0, 0.6])
    >>> ps = np.tile(p, (n_samples, 1))
    >>> choices = _random_choice(choices, ps)
    >>> np.round(np.bincount(choices), decimals=-3) / n_samples
    array([0.4, 0. , 0.6])

    """
    cumulative_distribution = probabilities.cumsum(axis=1)
    # Probabilities often do not sum to one but 0.99999999999999999.
    cumulative_distribution[:, -1] = np.round(cumulative_distribution[:, -1], decimals)

    if not (cumulative_distribution[:, -1] == 1).all():
        raise ValueError("Probabilities do not sum to one.")

    u = np.random.rand(cumulative_distribution.shape[0], 1)

    # Note that :func:`np.argmax` returns the first index for multiple maximum values.
    indices = (u < cumulative_distribution).argmax(axis=1)

    if isinstance(choices, int):
        choices = np.arange(choices)
    elif isinstance(choices, (dict, list, np.ndarray, tuple)):
        choices = np.array(list(choices))
    else:
        raise TypeError(f"'choices' has invalid type {type(choices)}.")

    return choices[indices]


def _apply_law_of_motion(df, optim_paras):
    """Apply the law of motion to get the states in the next period.

    For n-step-ahead simulations, the states of the next period are generated from the
    current states and the current decision. This function changes experiences and
    previous choices according to the choice in the current period, to get the states of
    the next period.

    We implicitly assume that observed variables are constant.

    Parameters
    ----------
    df : pandas.DataFrame
        The DataFrame contains the simulated information of individuals in one period.
    optim_paras : dict

    Returns
    -------
    df : pandas.DataFrame
        The DataFrame contains the states of individuals in the next period.

    """
    n_lagged_choices = optim_paras["n_lagged_choices"]

    # Update work experiences.
    for i, choice in enumerate(optim_paras["choices_w_exp"]):
        is_choice = df["choice"] == i
        df.loc[is_choice, f"exp_{choice}"] = df.loc[is_choice, f"exp_{choice}"] + 1

    # Update lagged choices by deleting oldest lagged, renaming other lags and inserting
    # choice in the first position.
    if n_lagged_choices:
        # Save position of first lagged choice.
        position = df.columns.tolist().index("lagged_choice_1")

        # Drop oldest lag.
        df = df.drop(columns=f"lagged_choice_{n_lagged_choices}")

        # Rename newer lags
        rename_lagged_choices = {
            f"lagged_choice_{i}": f"lagged_choice_{i + 1}"
            for i in range(1, n_lagged_choices)
        }
        df = df.rename(columns=rename_lagged_choices)

        # Add current choice as new lag.
        df.insert(position, "lagged_choice_1", df["choice"])

    # Increment period in MultiIndex by one.
    df.index = df.index.set_levels(
        df.index.get_level_values("period") + 1, level="period", verify_integrity=False
    )

    state_space_columns = create_state_space_columns(optim_paras)
    df = df[state_space_columns]

    return df


<<<<<<< HEAD
=======
def create_core_state_space_columns(optim_paras):
    """Create internal column names for the core state space."""
    return [f"exp_{choice}" for choice in optim_paras["choices_w_exp"]] + [
        f"lagged_choice_{i}" for i in range(1, optim_paras["n_lagged_choices"] + 1)
    ]


def create_dense_state_space_columns(optim_paras):
    """Create internal column names for the dense state space."""
    columns = list(optim_paras["observables"])
    if optim_paras["n_types"] >= 2:
        columns += ["type"]

    return columns


def create_state_space_columns(optim_paras):
    """Create names of state space dimensions excluding the period and identifier."""
    return create_core_state_space_columns(
        optim_paras
    ) + create_dense_state_space_columns(optim_paras)


>>>>>>> 0968deaa
def _harmonize_simulation_arguments(method, df, n_sim_p, options):
    """Harmonize the arguments of the simulation."""
    if method == "n_step_ahead_with_sampling":
        df = None
    else:
        if df is None:
            raise ValueError(f"Method '{method}' requires data.")

        options["simulation_agents"] = df.index.get_level_values("Identifier").nunique()

        if method == "n_step_ahead_with_data":
            df = df.query("Period == 0")
        elif method == "one_step_ahead":
            n_sim_p = int(df.index.get_level_values("Period").max() + 1)
        else:
            raise NotImplementedError(f"Method '{method}' is not implemented.")

    n_sim_p = options["n_periods"] if n_sim_p is None else n_sim_p
    if options["n_periods"] < n_sim_p:
        options["n_periods"] = n_sim_p
        warnings.warn(
            f"The number of periods in the model, {options['n_periods']}, is lower than"
            f" the requested number of simulated periods, {n_sim_p}. Set "
            "model periods equal to simulated periods."
        )

    return df, n_sim_p, options


def _process_input_df_for_simulation(df, method, n_sim_periods, options, optim_paras):
    """Process the ``df`` provided by the user for the simulation."""
    if df is None:
        ids = np.arange(options["simulation_agents"])
        index = pd.MultiIndex.from_product(
            (ids, range(n_sim_periods)), names=["identifier", "period"]
        )
        df = pd.DataFrame(index=index)

    else:
        df = (
            df.copy()
            .rename(columns=rename_labels_to_internal)
            .rename_axis(index=rename_labels_to_internal)
            .sort_index()
        )

    state_space_columns = create_state_space_columns(optim_paras)
    df = df.reindex(columns=state_space_columns)

    first_period = df.query("period == 0")
    has_nans = np.any(first_period.drop(columns="type", errors="ignore").isna())
    if has_nans and method != "n_step_ahead_with_sampling":
        warnings.warn(
            "The data contains 'NaNs' in the first period which are replaced with "
            "characteristics implied by the initial conditions. Fix the data to silence"
            " the warning."
        )
    else:
        pass

    other_periods = df.query("period != 0")
    has_nans = np.any(other_periods.drop(columns="type", errors="ignore").isna())
    if has_nans and method == "one_step_ahead":
        raise ValueError("The data must not contain NaNs beyond the first period.")

    return df<|MERGE_RESOLUTION|>--- conflicted
+++ resolved
@@ -10,15 +10,11 @@
 from respy.shared import calculate_value_functions_and_flow_utilities
 from respy.shared import compute_covariates
 from respy.shared import create_base_draws
-<<<<<<< HEAD
+from respy.shared import create_core_state_space_columns
 from respy.shared import create_state_space_columns
-from respy.shared import generate_column_dtype_dict_for_simulation
-from respy.shared import rename_labels
-=======
 from respy.shared import downcast_to_smallest_dtype
 from respy.shared import rename_labels_from_internal
 from respy.shared import rename_labels_to_internal
->>>>>>> 0968deaa
 from respy.shared import transform_base_draws_with_cholesky_factor
 from respy.solve import solve_with_backward_induction
 from respy.state_space import StateSpace
@@ -439,14 +435,8 @@
     )
     df = _convert_codes_to_original_labels(df, optim_paras)
 
-<<<<<<< HEAD
-    simulated_df = _convert_codes_to_original_labels(simulated_df, optim_paras)
-    if "Type" in simulated_df:
-        simulated_df["Type"] = simulated_df["Type"] + 1
-=======
     # We use the downcast to convert some variables to integers.
     df = df.apply(downcast_to_smallest_dtype)
->>>>>>> 0968deaa
 
     return df
 
@@ -562,32 +552,6 @@
     return df
 
 
-<<<<<<< HEAD
-=======
-def create_core_state_space_columns(optim_paras):
-    """Create internal column names for the core state space."""
-    return [f"exp_{choice}" for choice in optim_paras["choices_w_exp"]] + [
-        f"lagged_choice_{i}" for i in range(1, optim_paras["n_lagged_choices"] + 1)
-    ]
-
-
-def create_dense_state_space_columns(optim_paras):
-    """Create internal column names for the dense state space."""
-    columns = list(optim_paras["observables"])
-    if optim_paras["n_types"] >= 2:
-        columns += ["type"]
-
-    return columns
-
-
-def create_state_space_columns(optim_paras):
-    """Create names of state space dimensions excluding the period and identifier."""
-    return create_core_state_space_columns(
-        optim_paras
-    ) + create_dense_state_space_columns(optim_paras)
-
-
->>>>>>> 0968deaa
 def _harmonize_simulation_arguments(method, df, n_sim_p, options):
     """Harmonize the arguments of the simulation."""
     if method == "n_step_ahead_with_sampling":
