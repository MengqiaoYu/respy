#!/usr/bin/env python
""" This script allows to test alternative releases against each other that
are supposed to lead to the same results for selected requests.
"""
from datetime import timedelta
from datetime import datetime

import pickle as pkl
import numpy as np

import subprocess
import argparse
import random
import os

from respy import RespyCls
from respy import simulate

from auxiliary_release import prepare_release_tests
from auxiliary_shared import send_notification
from auxiliary_shared import cleanup

SCRIPT_FNAME = '../../_modules/auxiliary_release.py'


def run(args):
    """ Test the different releases against each other.
    """
    cleanup()

    # Processing of command line arguments.
    if args.request[0] == 'investigate':
        is_investigation, is_run = True, False
    elif args.request[0] == 'run':
        is_investigation, is_run = False, True
    else:
        raise AssertionError('request in [run, investigate]')

    seed_investigation, hours = None, 0.0
    if is_investigation:
        seed_investigation = int(args.request[1])
        assert isinstance(seed_investigation, int)
    elif is_run:
        hours = float(args.request[1])
        assert (hours > 0.0)

    is_create = args.is_create

    # Set up auxiliary information to construct commands.
    env_dir = os.environ['HOME'] + '/.envs'
    old_exec = env_dir + '/' + OLD_RELEASE + '/bin/python'
    new_exec = env_dir + '/' + NEW_RELEASE + '/bin/python'

    # Create fresh virtual environments if requested.
    if is_create:
        for release in [OLD_RELEASE, NEW_RELEASE]:
            cmd = ['virtualenv', env_dir + '/' + release, '--clear']
            subprocess.check_call(cmd)

        # Set up the virtual environments with the two releases under
        # investigation.
        for which in ['old', 'new']:
            if which == 'old':
                release, python_exec = OLD_RELEASE, old_exec
            elif which == 'new':
                release, python_exec = NEW_RELEASE, new_exec
            else:
                raise AssertionError

            # TODO: This is a temporary bug fix. The problem seems to be the
            # slightly outdated pip. It needs to be 8.1.2 instead of the
            # 8.1.1, which is the current default when invoking pyvenv. This
            # should simply solve itself over time.
            cmd = [python_exec, SCRIPT_FNAME, 'upgrade']
            subprocess.check_call(cmd)

            cmd = [python_exec, SCRIPT_FNAME, 'prepare', release]
            subprocess.check_call(cmd)

    # Evaluation loop.
    start, timeout = datetime.now(), timedelta(hours=hours)
    num_tests, is_failure = 0, False

    while True:
        num_tests += 1

        # Set seed.
        if is_investigation:
            seed = seed_investigation
        else:
            seed = random.randrange(1, 100000)

        np.random.seed(seed)

        # The idea is to have all elements that are hand-crafted for the
        # release comparison in the function below.
        constr = dict()
        constr['flag_estimation'] = True

        prepare_release_tests(constr)

        # We use the current release for the simulation of the underlying
        # dataset.
        respy_obj = RespyCls('test.respy.ini')
        simulate(respy_obj)

        for which in ['old', 'new']:

            if which == 'old':
                release, python_exec = OLD_RELEASE, old_exec
            elif which == 'new':
                release, python_exec = NEW_RELEASE, new_exec
            else:
                raise AssertionError

            cmd = [python_exec, SCRIPT_FNAME, 'estimate', which]
            subprocess.check_call(cmd)

        # Compare the resulting values of the criterion function.
        crit_val_old = pkl.load(open('old/crit_val.respy.pkl', 'rb'))
        crit_val_new = pkl.load(open('new/crit_val.respy.pkl', 'rb'))

        try:
            np.testing.assert_allclose(crit_val_old, crit_val_new)
        except AssertionError:
            is_failure = True

        is_timeout = timeout < datetime.now() - start

        if is_investigation or is_failure or is_timeout:
            break

    if not args.is_background and not is_investigation:
        send_notification('release', hours=hours, is_failed=is_failure,
             seed=seed, num_tests=num_tests)

if __name__ == '__main__':

    # NOTES:
    #
    #   Version    Description
    #
    #   2.0.4      Ambiguity, just added endogenous delta ...
<<<<<<< HEAD
    #
    #
=======
    #   2.0.5b     Ambiguity, probably same as v2.0.4
    #   2.0.6      Ambiguity, now with free variances in worst-case
    #              determination
>>>>>>> 236d9883
    #

    # The two releases that are tested against each other. These are
    # downloaded from PYPI in their own virtual environments.
    OLD_RELEASE, NEW_RELEASE = '2.0.5b', '2.0.6'

    parser = argparse.ArgumentParser(description='Run release testing.',
        formatter_class=argparse.ArgumentDefaultsHelpFormatter)

    parser.add_argument('--request', action='store', dest='request',
        help='task to perform', nargs=2, required=True)

    parser.add_argument('--create', action='store_true', dest='is_create',
        default=False, help='create new virtual environments')

    parser.add_argument('--background', action='store_true',
        dest='is_background', default=False, help='background process')

    run(parser.parse_args())<|MERGE_RESOLUTION|>--- conflicted
+++ resolved
@@ -141,14 +141,9 @@
     #   Version    Description
     #
     #   2.0.4      Ambiguity, just added endogenous delta ...
-<<<<<<< HEAD
-    #
-    #
-=======
     #   2.0.5b     Ambiguity, probably same as v2.0.4
     #   2.0.6      Ambiguity, now with free variances in worst-case
     #              determination
->>>>>>> 236d9883
     #
 
     # The two releases that are tested against each other. These are
