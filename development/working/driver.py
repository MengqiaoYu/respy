#!/usr/bin/env python
""" I will now try to run some estimations.
"""

import os
import sys

if len(sys.argv) > 1:
    cwd = os.getcwd()
    os.chdir('../../respy')
    assert os.system('./waf distclean; ./waf configure build '
                     '--debug --without_f2py ') == 0
    os.chdir(cwd)




import shutil

import time


from respy.python.shared.shared_auxiliary import print_init_dict

import numpy as np
from respy.python.solve.solve_ambiguity import criterion_ambiguity, \
    get_worst_case, construct_emax_ambiguity


from respy import RespyCls
from respy import simulate
from respy import estimate
from respy._scripts.scripts_compare import scripts_compare
from codes.auxiliary import simulate_observed
from codes.auxiliary import write_draws

from codes.random_init import generate_init
from respy.python.shared.shared_auxiliary import dist_class_attributes
from respy.python.process.process_python import process
#write_draws(5, 5000)
np.random.seed(123)
<<<<<<< HEAD
respy_obj = RespyCls('test.respy.ini')
respy_obj = simulate_observed(respy_obj)
#respy_obj.write_out()
_, crit = estimate(respy_obj)
print(crit)
#np.testing.assert_almost_equal(crit, 0.567747227311)
=======
#print 'running with types'
# This ensures that the experience effect is taken care of properly.
#open('.restud.respy.scratch', 'w').close()

respy_obj = RespyCls('model.respy.ini')
respy_obj, _ = simulate(respy_obj)
    #respy_obj.write_out('test.respy.ini')
#respy_obj = RespyCls('truth.respy.ini')

#_, crit = estimate(respy_obj)
#print(crit)


#respy_obj = RespyCls('stop.respy.ini')
#_, crit = estimate(respy_obj)
#print crit

#np.testing.assert_almost_equal(crit, 7.91370454659)
>>>>>>> b447b2b2
<|MERGE_RESOLUTION|>--- conflicted
+++ resolved
@@ -39,14 +39,14 @@
 from respy.python.process.process_python import process
 #write_draws(5, 5000)
 np.random.seed(123)
-<<<<<<< HEAD
-respy_obj = RespyCls('test.respy.ini')
-respy_obj = simulate_observed(respy_obj)
-#respy_obj.write_out()
-_, crit = estimate(respy_obj)
-print(crit)
-#np.testing.assert_almost_equal(crit, 0.567747227311)
-=======
+
+
+
+
+
+
+
+
 #print 'running with types'
 # This ensures that the experience effect is taken care of properly.
 #open('.restud.respy.scratch', 'w').close()
@@ -65,4 +65,3 @@
 #print crit
 
 #np.testing.assert_almost_equal(crit, 7.91370454659)
->>>>>>> b447b2b2
