--- conflicted
+++ resolved
@@ -21,8 +21,8 @@
 - travis_wait tox -e py35 -v
 - python tools/travis_run.py
 after_success:
-<<<<<<< HEAD
-- codecov
+  - codecov
+
 deploy:
   provider: pypi
   user: peisenha
@@ -31,9 +31,6 @@
   on:
     tags: true
     repo: restudToolbox/package
-=======
-  - codecov
 
 notifications:
-  slack: policy-lab:LkWqVb15dNvdLjMQOyacTXy6
->>>>>>> b9888561
+  slack: policy-lab:LkWqVb15dNvdLjMQOyacTXy6